from collections import defaultdict
from collections.abc import MutableMapping
from pathlib import Path
from typing import Iterable, List, Optional, Tuple, Union

import difflib
import json
import logging
import os

import omegaconf
import regex
import xsdata.exceptions
import xsdata.formats.dataclass.parsers as xsparsers

from enunlg.data_management.webnlg import RDFTriple, RDFTripleList
from enunlg.formats.xml.enriched_webnlg import EnrichedWebNLGBenchmark, EnrichedWebNLGEntry
from enunlg.normalisation.tokenisation import TGenTokeniser

import enunlg.data_management.pipelinecorpus

logger = logging.getLogger(__name__)

# TODO add hydra configuration for enriched e2e stuff
ENRICHED_WEBNLG_CONFIG = omegaconf.DictConfig({'ENRICHED_WEBNLG_DIR':
                                                   os.path.join(os.path.dirname(__file__),
                                                                '../../datasets/processed/webnlg/data/v1.6/en/')})

WEBNLG_SPLIT_DIRS = ('train', 'dev', 'test')

DELEX_LABELS = ["AGENT-1",
                "BRIDGE-1", "BRIDGE-2", "BRIDGE-3", "BRIDGE-4",
                "PATIENT-1", "PATIENT-2", "PATIENT-3", "PATIENT-4", "PATIENT-5", "PATIENT-6", "PATIENT-7"]


DIFFER = difflib.Differ()


def extract_reg_from_template_and_text(text: str, template: str, print_diff: bool = False) -> MutableMapping[str, List[str]]:
    diff = DIFFER.compare(text.strip().split(), template.strip().split())
    keys = []
    values = []
    curr_key = []
    curr_value = []
    for line in diff:
        if print_diff:
            logger.debug(line)
        if line.startswith('-'):
            curr_value.append(line.split()[1])
        elif line.startswith('+'):
            token = line.split()[1]
            curr_key.append(token)


        else:
            if curr_value:
                values.append(" ".join(curr_value))
                curr_value = []
            if curr_key:
                keys.append(" ".join(curr_key))
                curr_key = []
    # Add the last key & value to the dict if we have some
    if curr_value:
        values.append(" ".join(curr_value))
    if curr_key:
        keys.append(" ".join(curr_key))
    result_dict = defaultdict(list)
    for key, value in zip(keys, values):
        result_dict[key].append(value)
    return result_dict


class EnrichedWebNLGCorpusRaw(enunlg.data_management.iocorpus.IOCorpus):
    def __init__(self, seq: Optional[Iterable] = None, filename_or_list: Optional[Union[str, List[str]]] = None):
        super().__init__(seq)
        if filename_or_list is not None:
            if isinstance(filename_or_list, list):
                for filename in filename_or_list:
                    logger.info(filename)
                    try:
                        self.load_file(filename)
                    except xsdata.exceptions.ParserError:
                        print(filename)
                        raise
            elif isinstance(filename_or_list, str):
                self.load_file(filename_or_list)
            else:
                message = f"Expected filename_or_list to be None, str, or list, not {type(filename_or_list)}"
                raise TypeError(message)

    def load_file(self, filename):
        benchmark_object = xsparsers.XmlParser().parse(filename, EnrichedWebNLGBenchmark)
        entries_object = benchmark_object.entries
        # TODO align names of XML objects like we did for E2E
        self.extend(entries_object.entry)


class EnrichedWebNLGItem(enunlg.data_management.pipelinecorpus.PipelineItem):
    def __init__(self, annotation_layers):
        super().__init__(annotation_layers)
        self.reg_dict = {}


class EnrichedWebNLGCorpus(enunlg.data_management.pipelinecorpus.PipelineCorpus):
    def __init__(self, seq: List[EnrichedWebNLGItem], metadata=None):
        super(EnrichedWebNLGCorpus, self).__init__(seq, metadata)


def extract_raw_input(entry: EnrichedWebNLGEntry) -> List[RDFTripleList]:
    triplelist = RDFTripleList([])
    for tripleset in entry.modifiedtripleset.mtriple:
        triplelist.append(RDFTriple.from_string(tripleset))
    return triplelist


def extract_selected_input(entry: EnrichedWebNLGEntry) -> List[RDFTripleList]:
    return [extract_selected_input_from_lex(lex) for lex in entry.lex]


def extract_selected_input_from_lex(lex) -> RDFTripleList:
    triplelist = []
    for sentence in lex.sortedtripleset.sentence:
        for sortedtriple in sentence.striple:
            triplelist.append(RDFTriple.from_string(sortedtriple))
    return RDFTripleList(triplelist)


def extract_ordered_input(entry: EnrichedWebNLGEntry) -> List[RDFTripleList]:
    targets = []
    for lex in entry.lex:
        triplelist = []
        for sentence in lex.sortedtripleset.sentence:
            for sortedtriple in sentence.striple:
                triplelist.append(RDFTriple.from_string(sortedtriple))
        targets.append(RDFTripleList(triplelist))
    return targets


def extract_ordered_input_from_lex(lex) -> RDFTripleList:
    triplelist = []
    for sentence in lex.sortedtripleset.sentence:
        for sortedtriple in sentence.striple:
            triplelist.append(RDFTriple.from_string(sortedtriple))
    return RDFTripleList(triplelist)


def extract_sentence_segmented_input(entry: EnrichedWebNLGEntry) -> List[Tuple[Tuple[RDFTriple]]]:
    targets = []
    for lex in entry.lex:
        selected_inputs = []
        for sentence in lex.sortedtripleset.sentence:
            triplelist = [RDFTriple.from_string(sortedtriple) for sortedtriple in sentence.striple]
            selected_inputs.append(tuple(triplelist))
        targets.append(tuple(selected_inputs))
    return targets


def extract_sentence_segmented_input_from_lex(lex) -> Tuple[Tuple[RDFTriple]]:
    selected_inputs = []
    for sentence in lex.sortedtripleset.sentence:
        triplelist = []
        for sortedtriple in sentence.striple:
            triplelist.append(RDFTriple.from_string(sortedtriple))
        selected_inputs.append(tuple(triplelist))
    return tuple(selected_inputs)


def extract_lexicalization(entry: EnrichedWebNLGEntry) -> List[str]:
    return [target.lexicalization for target in entry.lex]


def extract_reg(entry: EnrichedWebNLGEntry) -> List[str]:
    texts = [target.text for target in entry.lex]
    templates = [target.template for target in entry.lex]
    lexes = [target.lexicalization for target in entry.lex]
    reg_lexes = []
    for text, template, lex in zip(texts, templates, lexes):
        reg_lexes.append(extract_reg_from_lex(text, template, lex))
    return reg_lexes


class WebNLGReference(object):
    def __init__(self, entity, seq_loc, orig_delex_tag, ref_type, form):
        self.entity = str(entity)
        self.seq_loc = seq_loc
        self.orig_delex_tag = orig_delex_tag
        self.ref_type = ref_type
        self.form = form

class WebNLGReferences(object):
    def __init__(self, ref_list):
        self.sequence = ref_list
        self.lookup_by_entity = defaultdict(list)
        for index, ref in enumerate(self.sequence):
            self.lookup_by_entity[ref.entity].append(index)


def extract_refs_from_xsdata_rep(lex_references):
    return WebNLGReferences([WebNLGReference(ref.entity, ref.number, ref.tag, ref.type_value, ref.value) for ref in lex_references])


def extract_reg_from_lex(text, template, lex):
    # TODO rewrite this to use the entry.lex.references and a sem_class_json file
    if None in (text, template, lex):
        print(text)
        print(template)
        print(lex)
        return None
    reg_dict = extract_reg_from_template_and_text(text, template)
    new_lex = []
    curr_text_idx = 0
    for lex_token in lex.split():
        if lex_token.startswith("__"):
            # print(f"looking for {lex_token}")
            possible_targets = reg_dict[lex_token]
            match_found = False
            curr_rest = text.split()[curr_text_idx:]
            for possible_target in possible_targets:
                target_tokens = tuple(possible_target.split())
                num_tokens = len(target_tokens)
                # print(target_tokens)
                # print(curr_rest)
                if num_tokens == 1:
                    for text_idx, text_token in enumerate(curr_rest):
                        if text_token in possible_targets:
                            new_lex.append(text_token)
                            curr_text_idx += text_idx
                            match_found = True
                            break
                elif num_tokens > 1:
                    parts = [curr_rest[i:] for i in range(len(target_tokens))]
                    for start_idx, token_tuple in enumerate(zip(*parts)):
                        # print(token_tuple)
                        if token_tuple == target_tokens:
                            new_lex.extend(target_tokens)
                            curr_text_idx += start_idx + len(target_tokens)
                            match_found = True
                            break
                else:
                    message = "Must have possible targets for each slot!"
                    raise ValueError(message)
                if match_found:
                    break
            if not match_found:
                logger.debug(f"Could not create reg_lex text for {lex_token}")
                logger.debug(f"in:\n{text}\n{template}\n{lex}\n{reg_dict}")
                extract_reg_from_template_and_text(text, template, print_diff=True)
                new_lex.append(lex_token)
                # raise ValueError(f"Could not create reg_lex text for {lex_token} in:\n{text}\n{template}\n{lex}\n{reg_dict}")
        else:
            new_lex.append(lex_token)
    return " ".join(new_lex)


def extract_raw_output(entry: EnrichedWebNLGEntry) -> List[str]:
    return [target.text for target in entry.lex]


def extract_references(entry_lex_references):
    for reference in entry_lex_references:
        print(reference)


def raw_to_usable(raw_corpus) -> List[EnrichedWebNLGItem]:
    """This will drop any entries which contain 'None' for any annotation layers"""
    out_corpus = []
    for entry in raw_corpus:
        raw_input = extract_raw_input(entry)
        for lex in entry.lex:
            selected_input = extract_selected_input_from_lex(lex)
            ordered_input = extract_ordered_input_from_lex(lex)
            sentence_segmented_input = extract_sentence_segmented_input_from_lex(lex)
            lexicalization = lex.lexicalization
            raw_output = lex.text
            if None in [raw_input, selected_input, ordered_input, sentence_segmented_input, raw_output, lex.template, lexicalization]:
                continue
            reg_string = extract_reg_from_lex(raw_output, lex.template, lexicalization)
            if reg_string is None:
                continue
            new_item = EnrichedWebNLGItem({'raw_input': raw_input,
                                                  'selected_input': selected_input,
                                                  'ordered_input': ordered_input,
                                                  'sentence_segmented_input': sentence_segmented_input,
                                                  'lexicalisation': lexicalization,
                                                  'referring_expressions': reg_string,
                                                  'raw_output': raw_output})
            new_item.reg_dict = extract_reg_from_template_and_text(raw_output, lex.template)
<<<<<<< HEAD
            new_item.references = extract_refs_from_xsdata_rep(lex.references.reference)
=======
            new_item.references = extract_references(lex.references.reference)
>>>>>>> 92e75a13
            out_corpus.append(new_item)
    return out_corpus


def load_enriched_webnlg(enriched_webnlg_config: Optional[omegaconf.DictConfig] = None,
                         splits: Optional[Iterable[str]] = None,
                         sem_class_delex: Optional[str] = None) -> EnrichedWebNLGCorpus:
    """
    :param enriched_webnlg_config: an omegaconf.DictConfig like object containing the basic
                                   information about the e2e corpus to be used
    :param splits: which splits to load
    :return: the corpus of RDF-text pairs with metadata
    """
    default_splits = set(enriched_webnlg_config.splits.keys())
    if not set(splits).issubset(default_splits):
        message = f"`splits` can only contain a subset of {default_splits}. Found {splits}."
        raise ValueError(message)
    data_directory = Path(__file__).parent / enriched_webnlg_config.load_dir
    fns = []
    for split in splits:
        logger.info(split)
        for tuple_dir in os.listdir(os.path.join(data_directory, split)):
            fns.extend([os.path.join(data_directory, split, tuple_dir, fn) for fn in os.listdir(os.path.join(data_directory, split, tuple_dir))])

    corpus: EnrichedWebNLGCorpusRaw = EnrichedWebNLGCorpusRaw(filename_or_list=fns)
    corpus.metadata = {'name': enriched_webnlg_config.display_name,
                       'splits': splits,
                       'directory': data_directory,
                       'raw': True}
    logger.info(len(corpus))

    # tokenize texts
    for entry in corpus:
        for target in entry.lex:
            target.text = TGenTokeniser.tokenise(target.text)

    # Specify the type again since we're changing the expected type of the variable and mypy doesn't like that
    corpus: EnrichedWebNLGCorpus = EnrichedWebNLGCorpus(raw_to_usable(corpus))
    corpus.metadata = {'name': enriched_webnlg_config.display_name,
                       'splits': splits,
                       'directory': data_directory,
                       'raw': False}
    logger.info(f"Corpus contains {len(corpus)} entries.")
    return corpus


def sanitize_subjects_and_objects(subject_or_object: str) -> List[str]:
    out_string = subject_or_object.replace("_", " ").replace(",", " , ")
    out_tokens = out_string.split()
    # omit empty strings caused by multiple spaces in a row
    return [token for token in out_tokens if token]


def sanitize_predicates(predicate: str) -> List[str]:
    return [predicate]




snake_case_regex = regex.compile('((?<=[a-z0-9])[A-Z]|(?!^)[A-Z](?=[a-z]))')


def tokenize_slots_and_values(value):
    out_string = snake_case_regex.sub(r'_\1', value)
    out_string = out_string.replace("_", " ").replace(",", " , ")
    out_tokens = out_string.split()
    # omit empty strings caused by multiple spaces in a row
    return [token for token in out_tokens if token]


def linearize_rdf_triple_list(rdf_triple_list: Union[List[RDFTriple], RDFTripleList]) -> List[str]:
    tokens = ["<RDF_TRIPLES>"]
    for rdf_triple in rdf_triple_list:
        tokens.append("<SUBJECT>")
        tokens.extend(tokenize_slots_and_values(rdf_triple.subject))
        tokens.append("</SUBJECT>")
        tokens.append("<PREDICATE>")
        tokens.extend([x.lower() for x in tokenize_slots_and_values(rdf_triple.predicate)])
        tokens.append("</PREDICATE>")
        tokens.append("<OBJECT>")
        tokens.extend(tokenize_slots_and_values(rdf_triple.object))
        tokens.append("</OBJECT>")
        tokens.append("<TRIPLE_SEP>")
    tokens.append("</RDF_TRIPLES>")
    return tokens


def linearize_seq_of_rdf_triple_lists(seq_of_rdf_triple_lists) -> List[str]:
    tokens = []
    for rdf_triple_list in seq_of_rdf_triple_lists:
        tokens.append("<SENTENCE>")
        tokens.extend(linearize_rdf_triple_list(rdf_triple_list))
        tokens.append("</SENTENCE>")
    return tokens

LINEARIZATION_FUNCTIONS = {'raw_input': linearize_rdf_triple_list,
                           'selected_input': linearize_rdf_triple_list,
                           'ordered_input': linearize_rdf_triple_list,
                           'sentence_segmented_input': linearize_seq_of_rdf_triple_lists,
                           'lexicalisation': lambda lex_string: lex_string.strip().split(),
                           'referring_expressions': lambda reg_string: reg_string.strip().split(),
                           'raw_output': lambda text: text.strip().split()}<|MERGE_RESOLUTION|>--- conflicted
+++ resolved
@@ -256,11 +256,6 @@
     return [target.text for target in entry.lex]
 
 
-def extract_references(entry_lex_references):
-    for reference in entry_lex_references:
-        print(reference)
-
-
 def raw_to_usable(raw_corpus) -> List[EnrichedWebNLGItem]:
     """This will drop any entries which contain 'None' for any annotation layers"""
     out_corpus = []
@@ -285,11 +280,7 @@
                                                   'referring_expressions': reg_string,
                                                   'raw_output': raw_output})
             new_item.reg_dict = extract_reg_from_template_and_text(raw_output, lex.template)
-<<<<<<< HEAD
             new_item.references = extract_refs_from_xsdata_rep(lex.references.reference)
-=======
-            new_item.references = extract_references(lex.references.reference)
->>>>>>> 92e75a13
             out_corpus.append(new_item)
     return out_corpus
 
