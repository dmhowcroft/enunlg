--- conflicted
+++ resolved
@@ -154,7 +154,6 @@
         # Convert to text
         best_outputs = [self.vocabularies['raw_output'].pretty_string(output).replace("<GO> ", "").replace(" <STOP>", "")
                         for output in outputs]
-        # print(best_outputs[:10])
         # TODO move Enriched{E2E,WebNLG}-specific formatting out of this function
         ref_outputs = [self.vocabularies['raw_output'].pretty_string(output).replace(" @ ", " ").replace("<GO> ", "").replace(" <STOP>", "")
                        for output in test_ref]
@@ -174,7 +173,6 @@
             logger.info(ref)
 
         output_corpus = deepcopy(text_corpus)
-<<<<<<< HEAD
         output_corpus.metadata['generator_metadata'] = self.metadata
         output_corpus.annotation_layers.append('best_output_indices')
         output_corpus.annotation_layers.append('best_output')
@@ -191,43 +189,6 @@
             return output_corpus, slot_value_corpus
         else:
             return output_corpus
-=======
-        print(type(text_corpus.metadata))
-
-        # Calculate BLEU compared to targets
-        bleu = sm.BLEU()
-        # We only have one reference per output
-        bleu_score = bleu.corpus_score(relexed_best, [relexed_refs])
-        logger.info(f"Current score: {bleu_score}")
-        output_corpus.metadata['BLEU'] = str(bleu_score)
-        output_corpus.metadata['BLEU_settings'] = bleu.get_signature()
-
-        if ser_classifier is not None:
-            multi_da_mrs = ser_classifier.prepare_input(slot_value_corpus)
-            for idx in reversed(indices_to_drop):
-                multi_da_mrs.pop(idx)
-            # Estimate SER using classifier
-            test_tokens = [text.strip().split() for text in relexed_best]
-            test_text_ints = [ser_classifier.text_vocab.get_ints(text) for text in test_tokens]
-            test_mr_bitvectors = [ser_classifier.binary_mr_vocab.embed_da(mr) for mr in multi_da_mrs]
-            ser_pairs = [(torch.tensor(text_ints, dtype=torch.long),
-                          torch.tensor(mr_bitvectors, dtype=torch.float))
-                         for text_ints, mr_bitvectors in zip(test_text_ints, test_mr_bitvectors)]
-
-            logger.info(f"Test error: {ser_classifier.evaluate(ser_pairs):0.2f}")
-            output_corpus.metadata['SER'] = f"{ser_classifier.evaluate(ser_pairs):0.2f}"
-
-        if bert_score is not None:
-            if torch.cuda.is_available():
-                (p, r, f1), bs_hash = bert_score.score(relexed_best, relexed_refs, return_hash=True, rescale_with_baseline=True, lang='en', verbose=True, device="cuda:0")
-            else:
-                (p, r, f1), bs_hash = bert_score.score(relexed_best, relexed_refs, return_hash=True, rescale_with_baseline=True, lang='en', verbose=True)
-            logger.info(f"BERTScore: {p.mean()} / {r.mean()} / {f1.mean()}")
-            output_corpus.metadata['BERTScore'] = f"BERTScore: {p.mean()} / {r.mean()} / {f1.mean()}"
-            output_corpus.metadata['BERTScore_settings'] = bs_hash
-
-        return output_corpus
->>>>>>> 5ee0c9ad
 
 
 
