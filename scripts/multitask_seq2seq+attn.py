from pathlib import Path

import logging

from sacrebleu import metrics as sm

try:
    import bert_score
except ModuleNotFoundError:
    bert_score = None
import omegaconf
import hydra
import torch

from enunlg.convenience.binary_mr_classifier import FullBinaryMRClassifier
from enunlg.data_management.loader import load_data_from_config
from enunlg.generators.multitask_seq2seq import MultitaskSeq2SeqGenerator, SingleVocabMultitaskSeq2SeqGenerator

import enunlg.data_management.enriched_e2e
import enunlg.data_management.enriched_webnlg
import enunlg.data_management.pipelinecorpus
import enunlg.encdec.multitask_seq2seq
import enunlg.trainer.multitask_seq2seq
import enunlg.util
import enunlg.vocabulary

logger = logging.getLogger('enunlg-scripts.multitask_seq2seq+attn')

SUPPORTED_DATASETS = {"enriched-e2e", "enriched-webnlg"}


def train_multitask_seq2seq_attn(config: omegaconf.DictConfig, shortcircuit=None) -> None:
    torch.device("cpu")
    enunlg.util.set_random_seeds(config.random_seed)

    corpus, slot_value_corpus, text_corpus = enunlg.data_management.loader.prep_pipeline_corpus(config.data, config.train.train_splits)
    dev_corpus, dev_slot_value_corpus, dev_text_corpus = enunlg.data_management.loader.prep_pipeline_corpus(config.data, config.train.dev_splits)

    if config.data.drop_intermediate_layers:
        for tmp_corpus in (corpus, slot_value_corpus, text_corpus, dev_corpus, dev_slot_value_corpus, dev_text_corpus):
            tmp_corpus.drop_layers(keep=('raw_input', 'raw_output'))

    # drop entries that are too long
    indices_to_drop = []
    for idx, entry in enumerate(dev_text_corpus):
        if len(entry['raw_input']) > config.model.max_input_length - 2:
            indices_to_drop.append(idx)
            break
    logger.info(f"Dropping {len(indices_to_drop)} entries from the validation set for having too long an input rep.")
    for idx in reversed(indices_to_drop):
        dev_corpus.pop(idx)
        dev_slot_value_corpus.pop(idx)
        dev_text_corpus.pop(idx)

    text_corpus.write_to_iostream((Path(config.output_dir) / "text_corpus.nlg").open('w'))
    dev_text_corpus.write_to_iostream((Path(config.output_dir) / "dev_text_corpus.nlg").open('w'))
    
    
    # generator = SingleVocabMultitaskSeq2SeqGenerator(text_corpus, config.model)
    generator = MultitaskSeq2SeqGenerator(text_corpus, config.model)
    total_parameters = enunlg.util.count_parameters(generator.model)
    if shortcircuit == 'parameters':
        exit()

    trainer = enunlg.trainer.multitask_seq2seq.MultiDecoderSeq2SeqAttnTrainer(generator.model, config.train,
                                                                              input_vocab=generator.vocabularies["raw_input"],
                                                                              output_vocab=generator.vocabularies["raw_output"])

    # Section to be commented out normally, but useful for testing on small datasets
    # tmp_train_size = 50
    # tmp_dev_size = 10
    # slot_value_corpus = slot_value_corpus[:tmp_train_size]
    # text_corpus = text_corpus[:tmp_train_size]
    # dev_slot_value_corpus = dev_slot_value_corpus[:tmp_dev_size]
    # dev_text_corpus = dev_text_corpus[:tmp_dev_size]
    
    input_embeddings, output_embeddings = generator.prep_embeddings(text_corpus, config.model.max_input_length - 2)
    task_embeddings = [[output_embeddings[layer][idx]
                        for layer in generator.layers[1:]]
                       for idx in range(len(input_embeddings))]
    multitask_training_pairs = list(zip(input_embeddings, task_embeddings))

    dev_input_embeddings, dev_output_embeddings = generator.prep_embeddings(dev_text_corpus, config.model.max_input_length - 2)
    dev_task_embeddings = [[dev_output_embeddings[layer][idx]
                            for layer in generator.layers[1:]]
                           for idx in range(len(dev_input_embeddings))]
    multitask_validation_pairs = list(zip(dev_input_embeddings, dev_task_embeddings))

    trainer.train_iterations(multitask_training_pairs, multitask_validation_pairs)

    generator.save(Path(config.output_dir) / f"trained_{generator.__class__.__name__}.nlg")

    ser_classifier = FullBinaryMRClassifier.load(config.test.classifier_file)
    logger.info("===============================================")
    logger.info("Calculating performance on the training data...")
<<<<<<< HEAD
    generator.generate_output_corpus(slot_value_corpus, text_corpus)

    logger.info("===============================================")
    logger.info("Calculating performance on the validation data...")
    generator.generate_output_corpus(dev_slot_value_corpus, dev_text_corpus)
=======
    train_corpus_eval = generator.evaluate(slot_value_corpus, text_corpus, ser_classifier)
    train_corpus_eval.save(Path(config.output_dir) / 'trainset-eval.corpus')
    
    logger.info("===============================================")
    logger.info("Calculating performance on the validation data...")
    dev_corpus_eval = generator.evaluate(dev_slot_value_corpus, dev_text_corpus, ser_classifier)
    dev_corpus_eval.save(Path(config.output_dir) / 'devset-eval.corpus')
>>>>>>> 5ee0c9ad


def test_multitask_seq2seq_attn(config: omegaconf.DictConfig, shortcircuit=None) -> None:
    enunlg.util.set_random_seeds(config.random_seed)

    corpus, slot_value_corpus, text_corpus = enunlg.data_management.loader.prep_pipeline_corpus(config.data, config.test.test_splits)

    # drop entries that are too long
    indices_to_drop = []
    for idx, entry in enumerate(text_corpus):
        if len(entry['raw_input']) > config.model.max_input_length - 2:
            indices_to_drop.append(idx)
            break
    logger.info(f"Dropping {len(indices_to_drop)} entries from the test set for having too long an input rep.")
    for idx in reversed(indices_to_drop):
        corpus.pop(idx)
        text_corpus.pop(idx)
        slot_value_corpus.pop(idx)

    generator = MultitaskSeq2SeqGenerator.load(config.test.generator_file)
    if 'metadata' not in dir(generator):
        generator.metadata = {}
    if 'loaded_model' not in generator.metadata:
        generator.metadata['loaded_model'] = config.test.generator_file
    total_parameters = enunlg.util.count_parameters(generator.model)
    if shortcircuit == 'parameters':
        exit()

    ser_classifier = FullBinaryMRClassifier.load(config.test.classifier_file)
    output_corpus, ser_corpus = generator.generate_output_corpus(slot_value_corpus, text_corpus, include_slot_value_corpus=True)
    output_corpus = evaluate(output_corpus, ser_corpus, ser_classifier)
    output_corpus.save(Path(config.output_dir) / 'evaluation-output.corpus')


def evaluate(text_corpus, slot_value_corpus, ser_classifier=None) -> enunlg.data_management.pipelinecorpus.TextPipelineCorpus:
    # TODO rewrite this so we can have multiple refs
    relexed_best = [entry['best_output_relexed'] for entry in text_corpus]
    relexed_refs = [entry['ref_relexed'] for entry in text_corpus]

    # Calculate BLEU compared to targets
    bleu = sm.BLEU()
    # We only have one reference per output
    bleu_score = bleu.corpus_score(relexed_best, [relexed_refs])
    logger.info(f"Current score: {bleu_score}")
    text_corpus.metadata['BLEU'] = str(bleu_score)
    text_corpus.metadata['BLEU_settings'] = bleu.get_signature()

    if ser_classifier is not None:
        multi_da_mrs = ser_classifier.prepare_input(slot_value_corpus)
        # Estimate SER using classifier
        test_tokens = [text.strip().split() for text in relexed_best]
        test_text_ints = [ser_classifier.text_vocab.get_ints(text) for text in test_tokens]
        test_mr_bitvectors = [ser_classifier.binary_mr_vocab.embed_da(mr) for mr in multi_da_mrs]
        ser_pairs = [(torch.tensor(text_ints, dtype=torch.long),
                      torch.tensor(mr_bitvectors, dtype=torch.float))
                     for text_ints, mr_bitvectors in zip(test_text_ints, test_mr_bitvectors)]

        logger.info(f"Test error: {ser_classifier.evaluate(ser_pairs):0.2f}")
        text_corpus.metadata['SER'] = f"{ser_classifier.evaluate(ser_pairs):0.2f}"

    if bert_score is not None:
        (p, r, f1), bs_hash = bert_score.score(relexed_best, relexed_refs, return_hash=True, rescale_with_baseline=True,
                                               lang='en', verbose=True, device="cuda:0")
        logger.info(f"BERTScore: {p.mean()} / {r.mean()} / {f1.mean()}")
        text_corpus.metadata['BERTScore'] = f"BERTScore: {p.mean()} / {r.mean()} / {f1.mean()}"
        text_corpus.metadata['BERTScore_settings'] = bs_hash
    return text_corpus


@hydra.main(version_base=None, config_path='../config', config_name='multitask_seq2seq+attn')
def multitask_seq2seq_attn_main(config: omegaconf.DictConfig) -> None:
    # Add Hydra-managed output dir to the config dictionary
    hydra_config = hydra.core.hydra_config.HydraConfig.get()
    hydra_managed_output_dir = hydra_config.runtime.output_dir
    logger.info(f"Logs and output will be written to {hydra_managed_output_dir}")
    with omegaconf.open_dict(config):
        config.output_dir = hydra_managed_output_dir

    # Pass the config to the appropriate function depending on what mode we are using
    if config.mode == "train":
        train_multitask_seq2seq_attn(config)
    elif config.mode == "parameters":
        train_multitask_seq2seq_attn(config, shortcircuit="parameters")
    elif config.mode == "test":
        test_multitask_seq2seq_attn(config)
    else:
        message = "Expected config.mode to specify `train` or `parameters` modes."
        raise ValueError(message)


if __name__ == "__main__":
    multitask_seq2seq_attn_main()<|MERGE_RESOLUTION|>--- conflicted
+++ resolved
@@ -54,8 +54,7 @@
 
     text_corpus.write_to_iostream((Path(config.output_dir) / "text_corpus.nlg").open('w'))
     dev_text_corpus.write_to_iostream((Path(config.output_dir) / "dev_text_corpus.nlg").open('w'))
-    
-    
+
     # generator = SingleVocabMultitaskSeq2SeqGenerator(text_corpus, config.model)
     generator = MultitaskSeq2SeqGenerator(text_corpus, config.model)
     total_parameters = enunlg.util.count_parameters(generator.model)
@@ -73,7 +72,7 @@
     # text_corpus = text_corpus[:tmp_train_size]
     # dev_slot_value_corpus = dev_slot_value_corpus[:tmp_dev_size]
     # dev_text_corpus = dev_text_corpus[:tmp_dev_size]
-    
+
     input_embeddings, output_embeddings = generator.prep_embeddings(text_corpus, config.model.max_input_length - 2)
     task_embeddings = [[output_embeddings[layer][idx]
                         for layer in generator.layers[1:]]
@@ -93,21 +92,13 @@
     ser_classifier = FullBinaryMRClassifier.load(config.test.classifier_file)
     logger.info("===============================================")
     logger.info("Calculating performance on the training data...")
-<<<<<<< HEAD
-    generator.generate_output_corpus(slot_value_corpus, text_corpus)
-
-    logger.info("===============================================")
-    logger.info("Calculating performance on the validation data...")
-    generator.generate_output_corpus(dev_slot_value_corpus, dev_text_corpus)
-=======
-    train_corpus_eval = generator.evaluate(slot_value_corpus, text_corpus, ser_classifier)
+    train_corpus_eval = generator.generate_output_corpus(slot_value_corpus, text_corpus, ser_classifier)
     train_corpus_eval.save(Path(config.output_dir) / 'trainset-eval.corpus')
     
     logger.info("===============================================")
     logger.info("Calculating performance on the validation data...")
-    dev_corpus_eval = generator.evaluate(dev_slot_value_corpus, dev_text_corpus, ser_classifier)
+    dev_corpus_eval = generator.generate_output_corpus(dev_slot_value_corpus, dev_text_corpus, ser_classifier)
     dev_corpus_eval.save(Path(config.output_dir) / 'devset-eval.corpus')
->>>>>>> 5ee0c9ad
 
 
 def test_multitask_seq2seq_attn(config: omegaconf.DictConfig, shortcircuit=None) -> None:
